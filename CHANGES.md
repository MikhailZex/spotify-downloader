# Changelog
All notable changes to this project will be documented in this file.

The format is based on [Keep a Changelog](http://keepachangelog.com/en/1.0.0/)
and this project adheres to [Semantic Versioning](http://semver.org/spec/v2.0.0.html).

## [Unreleased]

<<<<<<< HEAD
### Fixed
- Fix renaming files when encoder is not found ([@ritiek](https://github.com/ritiek)) (#475)
=======
### Changed
- Option `-f` (`--folder`) is used when exporting text files using `-p` (`--playlist`) for playlists or `-b` (`--album`) for albums ([@Silverfeelin](https://github.com/Silverfeelin)) (#476)
>>>>>>> 76906cfd

## [1.1.1] - 2019-01-03
### Added
- Output informative message in case of no result found in YouTube search ([@Amit-L](https://github.com/Amit-L)) (#452)
- Ability to pass multiple tracks with `-s` option ([@ritiek](https://github.com/ritiek)) (#442)

### Changed
- Allowed to fetch metadata from Spotify upon searching Spotify-URL and  `--no-metadata` to gather YouTube custom-search fields ([@Amit-L](https://github.com/Amit-L)) (#452)
- Change FFmpeg to use the built-in encoder `aac` instead of 3rd party `libfdk-aac` which does not
  ship with the apt package ([@ritiek](https://github.com/ritiek)) (#448)
- Monkeypatch ever-changing network-relying tests ([@ritiek](https://github.com/ritiek)) (#448)
- Correct `.m4a` container before writing metadata so metadata fields shows up properly in
  media players (especially iTunes) ([@ritiek](https://github.com/ritiek) with thanks to [@Amit-L](https://github.com/Amit-L)!) (#453)
- Refactored core downloading module ([@ritiek](https://github.com/ritiek)) (#410)

### Fixed
- Workaround conversion conflicts when input and output filename are same ([@ritiek](https://github.com/ritiek)) (#459)
- Applied a check on result in case of search using Spotify-URL  `--no-metadata` option ([@Amit-L](https://github.com/Amit-L)) (#452)
- Included a missing `import spotipy` in downloader.py ([@ritiek](https://github.com/ritiek)) (#440)

## [1.1.0] - 2018-11-13
### Added
- Output error details when track download fails from list file ([@ManveerBasra](https://github.com/ManveerBasra)) (#406)
- Add support for `.m3u` playlists ([@ritiek](https://github.com/ritiek)) (#401)
- Introduce usage of black (code formatter) ([@linusg](https://github.com/linusg)) (#393)
- Added command line option for getting all artist's songs ([@AlfredoSequeida](https://github.com/AlfredoSequeida)) (#389)
- Added command line options for skipping tracks file and successful downloads file and
  place newline before track URL when appending to track file ([@linusg](https://github.com/linusg)) (#386)
- Overwrite track file with unique tracks ([@ritiek](https://github.com/ritiek)) (#380)
- Embed comment metadata in `.m4a` ([@ritiek](https://github.com/ritiek)) (#379)
- Added check for publisher tag before adding publisher id3 tag to audio file ([@gnodar01](https://github.com/gnodar01)) (#377)

### Changed
- `--list` flag accepts only text files using mimetypes ([@ManveerBasra](https://github.com/ManveerBasra)) (#414)
- Refactored Spotify token refresh ([@ManveerBasra](https://github.com/ManveerBasra)) (#408)
- Don't search song on Spotify if `--no-metadata` is passed ([@ManveerBasra](https://github.com/ManveerBasra)) (#404)
- Changed test track to one whose lyrics are found ([@ManveerBasra](https://github.com/ManveerBasra)) (#400)
- Windows - 'My Music' folder won't be assumed to be on C drive but looked up in Registry ([@SillySam](https://github.com/SillySam)) (#387)
- Updated `setup.py` (fix PyPI URL, add Python 3.7 modifier) ([@linusg](https://github.com/linusg)) (#383)
- Updated dependencies to their newest versions (as of 2018-10-02) ([@linusg](https://github.com/linusg)) (#382)
- Remove duplicates from track file while preserving order ([@ritiek](https://github.com/ritiek)) (#369)
- Moved a lot of content from `README.md` to the [repository's GitHub wiki](https://github.com/ritiek/spotify-downloader/wiki) ([@sdhutchins](https://github.com/sdhutchins), [@ritiek](https://github.com/ritiek)) (#361)
- Refactored internal use of logging ([@arryon](https://github.com/arryon)) (#358)

### Fixed
- Check and replace slashes with dashes to avoid directory creation error ([@ManveerBasra](https://github.com/ManveerBasra)) (#402)
- Filter unwanted text from Spotify URLs when extracting information ([@ritiek](https://github.com/ritiek)) (#394)
- Correctly embed metadata in `.m4a` ([@arryon](https://github.com/arryon)) (#372)
- Slugify will not ignore the `'` character (single quotation mark) anymore ([@jimangel2001](https://github.com/jimangel2001)) (#357)

## [1.0.0] - 2018-09-09
### Added
- Initial complete release, recommended way to install is now from PyPI

## 1.0.0-beta.1 - 2018-02-02
### Added
- Initial release, prepare for 1.0.0

[Unreleased]: https://github.com/ritiek/spotify-downloader/compare/v1.1.0...HEAD
[1.1.0]: https://github.com/ritiek/spotify-downloader/compare/v1.0.0...v1.1.0
[1.0.0]: https://github.com/ritiek/spotify-downloader/compare/v1.0.0-beta.1...v1.0.0<|MERGE_RESOLUTION|>--- conflicted
+++ resolved
@@ -5,14 +5,11 @@
 and this project adheres to [Semantic Versioning](http://semver.org/spec/v2.0.0.html).
 
 ## [Unreleased]
+### Changed
+- Option `-f` (`--folder`) is used when exporting text files using `-p` (`--playlist`) for playlists or `-b` (`--album`) for albums ([@Silverfeelin](https://github.com/Silverfeelin)) (#476)
 
-<<<<<<< HEAD
 ### Fixed
 - Fix renaming files when encoder is not found ([@ritiek](https://github.com/ritiek)) (#475)
-=======
-### Changed
-- Option `-f` (`--folder`) is used when exporting text files using `-p` (`--playlist`) for playlists or `-b` (`--album`) for albums ([@Silverfeelin](https://github.com/Silverfeelin)) (#476)
->>>>>>> 76906cfd
 
 ## [1.1.1] - 2019-01-03
 ### Added
